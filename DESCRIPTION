--- conflicted
+++ resolved
@@ -1,13 +1,8 @@
 Package: bamsignals
 Type: Package
 Title: Extract read count signals from bam files
-<<<<<<< HEAD
 Version: 1.3.1
-Date: 2016-01-13
-=======
-Version: 1.3.0
 Date: 2016-03-30
->>>>>>> f8769a1e
 Authors@R: c( person(given="Alessandro",family="Mammana",
         email="mammana@molgen.mpg.de", role=c("aut", "cre")),
         person(given="Johannes",family="Helmuth",
